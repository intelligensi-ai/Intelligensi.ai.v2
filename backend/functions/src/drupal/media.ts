--- conflicted
+++ resolved
@@ -77,10 +77,6 @@
           firebaseStorageDownloadTokens: "auto-generated",
         },
       },
-<<<<<<< HEAD
-      resumable: false,
-=======
->>>>>>> a4dd0186
       public: true,
     });
 
