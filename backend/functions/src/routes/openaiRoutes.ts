--- conflicted
+++ resolved
@@ -9,119 +9,7 @@
 
 // Emulator-specific HTTPS override removed; using default agents
 
-<<<<<<< HEAD
-  // Configure axios instance to use the custom agent
-  axios.defaults.httpsAgent = httpsAgent;
-
-  // Extend RequestInit to include agent property
-  interface ExtendedRequestInit extends RequestInit {
-    agent?: https.Agent;
-  }
-
-  // Override global fetch to use the custom agent
-  const originalFetch = global.fetch;
-  global.fetch = (input: RequestInfo | URL, init: ExtendedRequestInit = {}) => {
-    const options: ExtendedRequestInit = { ...init };
-    if (!options.agent) {
-      options.agent = httpsAgent;
-    }
-    return originalFetch(input, options);
-  };
-}
-
-// Drupal site configuration (must be provided via args.site_url or environment)
-const DRUPAL_SITE_URL = process.env.DRUPAL_SITE_URL || "";
-
-// Define types for better type safety
-interface Recipe {
-  title: string;
-  body: string;
-  ingredients: string[];
-  instructions: string[];
-  cooking_time: number;
-  servings: number;
-  difficulty?: "easy" | "medium" | "hard";
-}
-
-interface DrupalResponse {
-  status?: string;
-  fid?: string;
-  media_id?: string;
-  url?: string;
-  alt?: string;
-  uuid?: string;
-  media_bundle?: string;
-  data?: {
-    id?: string;
-    type?: string;
-    attributes?: Record<string, unknown>;
-    node?: Record<string, unknown>;
-  };
-  id?: string;
-  type?: string;
-  attributes?: Record<string, unknown>;
-  error?: {
-    message: string;
-    code: number;
-  };
-  message?: string;
-  code?: number;
-  menu_name?: string;
-  items?: MenuItem[];
-  menus?: Menu[];
-  count?: number;
-}
-
-interface MenuItem {
-  uuid: string;
-  title: string;
-  url: string;
-  route_name: string;
-  route_parameters: Record<string, string>;
-  weight: number;
-  expanded: boolean;
-  enabled: boolean;
-  children: MenuItem[];
-}
-
-interface Menu {
-  id: string;
-  label: string;
-  description: string;
-  locked: boolean;
-  count: number;
-}
-
-interface MenuOperation {
-  action: "list_menus" | "read_menu" | "add_menu_item" | "update_menu_item" | "delete_menu_item";
-  parameters: {
-    menu_name?: string;
-    title?: string;
-    url?: string;
-    uuid?: string;
-    weight?: number;
-    parent?: string;
-    expanded?: boolean;
-    enabled?: boolean;
-    Placeholder1?: string;
-  };
-}
-
-interface ToolCallResult<T = unknown> {
-  function: string;
-  success: boolean;
-  message?: string;
-  type?: string;
-  content?: unknown;
-  data?: T;
-  error?: string;
-  details?: Record<string, unknown>;
-  recipe?: Recipe;
-  drupalResponse?: DrupalResponse;
-}
-=======
 // Drupal-specific constants and types are defined in services/controllers
->>>>>>> a4dd0186
 
 // Initialize Firebase Admin once
 if (!admin.apps.length) {
@@ -134,143 +22,10 @@
   }
 }
 
-<<<<<<< HEAD
-/**
- * Sends a JSON response with the given status code and data
- * @param {Object} res - The response object
- * @param {number} status - The HTTP status code
- * @param {any} data - The data to send in the response
- * @return {void}
- */
-function sendResponse(
-  res: { status: (code: number) => { json: (data: unknown) => void } },
-  status: number,
-  data: unknown
-): void {
-  res.status(status).json({
-    success: status >= 200 && status < 300,
-    data,
-  });
-}
-
-/**
- * Sanitizes text by removing HTML tags
- * @param {string} text - The text to sanitize
- * @return {string} The sanitized text
- */
-function sanitizeText(text: string): string {
-  return text.replace(/<[^>]*>?/gm, "");
-}
-
-/**
- * Truncates a string to a maximum length.
- * @param {string} text The input text to truncate
- * @param {number} max The maximum length
- * @return {string} The truncated string (or empty string if input is not a string)
- */
-function truncateString(text: string, max: number): string {
-  if (typeof text !== "string") return "";
-  return text.length > max ? text.slice(0, max) : text;
-}
-
-/**
- * Handles menu operations for the Drupal site
- * @param {string} menuName - The name of the menu to operate on
- * @param {MenuOperation} operation - The operation to perform
- * @return {Promise<DrupalResponse>} The result of the operation
- */
-async function handleMenuOperation(menuName: string, operation: MenuOperation): Promise<DrupalResponse> {
-  const { action, parameters } = operation;
-  const baseUrl = `${DRUPAL_SITE_URL}/api/menu`;
-
-  try {
-    switch (action) {
-    case "list_menus": {
-      const listResponse = await axios.get(`${baseUrl}/list`);
-      return listResponse.data;
-    }
-
-    case "add_menu_item": {
-      const title = parameters.Placeholder1 || parameters.title || "New Menu Item";
-      const addResponse = await axios.post(
-        `${baseUrl}/main`,
-        {
-          operation: "add",
-          title: title,
-          url: parameters.url || `internal:${title.toLowerCase().replace(/\s+/g, "-")}`,
-          weight: parameters.weight || 0,
-          parent: parameters.parent || "",
-          expanded: parameters.expanded || false,
-          enabled: parameters.enabled !== false,
-        },
-        {}
-      );
-      return addResponse.data;
-    }
-
-    case "read_menu": {
-      const readResponse = await axios.get(`${baseUrl}/${parameters.menu_name || menuName}`);
-      return readResponse.data;
-    }
-
-    case "update_menu_item": {
-      if (!parameters.uuid) {
-        throw new Error("UUID is required for updating a menu item");
-      }
-      const updateResponse = await axios.post(
-        `${baseUrl}/${menuName}`,
-        {
-          operation: "update",
-          uuid: parameters.uuid,
-          ...(parameters.title && { title: parameters.title }),
-          ...(parameters.url && { url: parameters.url }),
-          ...(parameters.weight !== undefined && { weight: parameters.weight }),
-          ...(parameters.parent !== undefined && { parent: parameters.parent }),
-          ...(parameters.expanded !== undefined && { expanded: parameters.expanded }),
-          ...(parameters.enabled !== undefined && { enabled: parameters.enabled }),
-        }
-      );
-      return updateResponse.data;
-    }
-
-    case "delete_menu_item": {
-      if (!parameters.uuid) {
-        throw new Error("UUID is required for deleting a menu item");
-      }
-      const deleteResponse = await axios.post(
-        `${baseUrl}/${menuName}`,
-        {
-          operation: "delete",
-          uuid: parameters.uuid,
-        }
-      );
-      return deleteResponse.data;
-    }
-
-    default:
-      throw new Error(`Unsupported menu operation: ${action}`);
-    }
-  } catch (error) {
-    console.error("Menu operation failed:", error);
-    throw error;
-  }
-}
-=======
 // helpers moved to ../utils/http and ../utils/text
 
 // menu operations moved to ../drupal/menuService
->>>>>>> a4dd0186
 
-/**
- * HTTP function that orchestrates OpenAI tool calls to perform Drupal operations.
- * Exposes a single endpoint that:
- * - Accepts a `prompt` and optional `site_url` in the request body
- * - Calls OpenAI with function tools to decide between updating homepage, creating content, or managing menus
- * - Proxies resulting actions to the Drupal bridge endpoints
- * @param {import("firebase-functions").https.Request} req Express-like request
- * @param {import("firebase-functions").https.Response} res Express-like response
- * @return {Promise<void>} Sends a JSON response
- */
 // Main function to handle the request
 export const updateHomepage = onRequest(
   {
@@ -286,482 +41,12 @@
       if (!req.body?.prompt) {
         return sendResponse(res, 400, { error: "Prompt is required" });
       }
-<<<<<<< HEAD
-
-      const systemMessage = {
-        role: "system" as const,
-        content:
-          "You are an assistant that ONLY responds by calling one of the provided functions. " +
-          "Never reply in plain text.",
-      };
-      const userMessage = { role: "user" as const, content: prompt };
-
-      const openAIResponse = await axios.post(
-        "https://api.openai.com/v1/chat/completions",
-        {
-          model: "gpt-4-turbo-preview",
-          messages: [systemMessage, userMessage],
-          tools: [
-            {
-              type: "function",
-              function: {
-                name: "update_homepage",
-                parameters: {
-                  type: "object",
-                  required: ["updateText"],
-                  properties: {
-                    updateText: {
-                      type: "string",
-                      description: "The text to update the homepage with.",
-                    },
-                  },
-                },
-                description: "Updates the homepage with the provided text.",
-              },
-            },
-            {
-              type: "function",
-              function: {
-                name: "create_content",
-                description: "Creates content on the Drupal 11 site. Can handle recipes, articles, and pages.",
-                parameters: {
-                  type: "object",
-                  required: ["content_type", "title", "body"],
-                  properties: {
-                    content_type: {
-                      type: "string",
-                      enum: ["recipe", "article", "page"],
-                      description: "The type of content to create.",
-                    },
-                    title: { type: "string" },
-                    body: { type: "string" },
-                    ingredients: { type: "array", items: { type: "string" } },
-                    instructions: { type: "array", items: { type: "string" } },
-                    cooking_time: { type: "integer" },
-                    prep_time: { type: "integer" },
-                    servings: { type: "integer" },
-                    difficulty: {
-                      type: "string",
-                      enum: ["easy", "medium", "hard"],
-                    },
-                    tags: { type: "array", items: { type: "string" } },
-                    image: { type: "string" },
-                    image_prompt: { type: "string" },
-                    summary: { type: "string" },
-                  },
-                },
-              },
-            },
-            {
-              type: "function",
-              function: {
-                name: "orchestrate_menus",
-                description: "Manages menu operations for the Drupal site.",
-                parameters: {
-                  type: "object",
-                  required: ["menu_name", "operations"],
-                  properties: {
-                    menu_name: {
-                      type: "string",
-                      description: "The machine name of the menu to operate on.",
-                    },
-                    operations: {
-                      type: "array",
-                      items: {
-                        type: "object",
-                        required: ["action"],
-                        properties: {
-                          action: {
-                            type: "string",
-                            enum: ["list_menus", "read_menu", "add_menu_item", "update_menu_item", "delete_menu_item"],
-                            description: "The menu operation to perform.",
-                          },
-                          title: { type: "string", description: "Title for the menu item." },
-                          url: { type: "string", description: "URL for the menu item." },
-                          uuid: { type: "string", description: "UUID of the menu item to update or delete." },
-                          weight: { type: "number", description: "Menu item weight." },
-                          parent: { type: "string", description: "Parent menu item UUID." },
-                          expanded: { type: "boolean", description: "Whether the menu item is expanded." },
-                          enabled: { type: "boolean", description: "Whether the menu item is enabled." },
-                          Placeholder1: {
-                            type: "string",
-                            description: "Alternative parameter for title in add_menu_item",
-                          },
-                        },
-                      },
-                    },
-                  },
-                },
-              },
-            },
-          ],
-          tool_choice: { type: "function", function: { name: "create_content" } },
-          temperature: 0.7,
-          max_tokens: 1024,
-        },
-        {
-          headers: {
-            "Authorization": `Bearer ${process.env.OPENAI_API_KEY}`,
-            "Content-Type": "application/json",
-          },
-        }
-      );
-
-      const message = openAIResponse.data.choices[0]?.message;
-
-      if (!message.tool_calls || message.tool_calls.length === 0) {
-        return sendResponse(res, 200, { message: message.content || "No response from assistant" });
-      }
-
-      const toolCalls = message.tool_calls;
-
-      try {
-        for (const toolCall of toolCalls) {
-          if (responseSent) break;
-          if (!toolCall.function?.arguments) {
-            throw new Error("Function arguments are undefined");
-          }
-
-          const args = JSON.parse(toolCall.function.arguments);
-
-          if (toolCall.function.name === "orchestrate_menus") {
-            try {
-              const results = [];
-              for (const operation of args.operations) {
-                const result = await handleMenuOperation(args.menu_name || "main", operation);
-                results.push({
-                  action: operation.action,
-                  success: result.status === "success",
-                  message: result.message || "Operation completed",
-                  data: result,
-                });
-              }
-              return sendResponse(res, 200, { results });
-            } catch (error) {
-              console.error("Error processing menu operations:", error);
-              return sendResponse(res, 500, {
-                success: false,
-                error: error instanceof Error ? error.message : "Unknown error",
-                details: error instanceof Error ? error.stack : undefined,
-              });
-            }
-          }
-
-          if (toolCall.function.name === "update_homepage") {
-            const updateText = args.text || "";
-            const sanitizedText = sanitizeText(updateText);
-            console.log("update_homepage called with args:", args);
-            results.push({
-              function: "update_homepage",
-              success: true,
-              message: `Homepage updated with: ${sanitizedText}`,
-              data: args,
-            });
-          } else if (toolCall.function.name === "create_content") {
-            console.log("create_content called with args:", args);
-
-            let mediaResponse: DrupalResponse | null = null;
-
-            try {
-              // Generate and upload image if prompt is provided or if content type supports it
-              let imagePrompt = args.image_prompt;
-              if (!imagePrompt && args.title) {
-                switch (args.content_type) {
-                case "recipe": {
-                  const base = "Appetizing food photography of ";
-                  const details = ", professional food styling, high resolution, restaurant quality";
-                  imagePrompt = `${base}${args.title}${details}`;
-                  break;
-                }
-                case "article": {
-                  const base = "Editorial style image for article: ";
-                  const details = ", professional photography, high resolution";
-                  imagePrompt = `${base}${args.title}${details}`;
-                  break;
-                }
-                case "page": {
-                  const base = "Header image for web page: ";
-                  const details = ", modern web design, high resolution";
-                  imagePrompt = `${base}${args.title}${details}`;
-                  break;
-                }
-                default:
-                  break;
-                }
-              }
-
-              if (imagePrompt) {
-                console.log("🖼️  Generating image with prompt:", imagePrompt);
-
-                try {
-                  // 1. Generate image with OpenAI
-                  const imageResponse = await axios.post(
-                    "https://api.openai.com/v1/images/generations",
-                    {
-                      model: "dall-e-3",
-                      prompt: imagePrompt,
-                      size: "1024x1024",
-                      n: 1,
-                      response_format: "url",
-                    },
-                    {
-                      headers: {
-                        "Authorization": `Bearer ${process.env.OPENAI_API_KEY}`,
-                        "Content-Type": "application/json",
-                      },
-                    }
-                  );
-
-                  const imageUrl = imageResponse.data.data[0].url;
-                  console.log("✅ Generated image URL:", imageUrl);
-
-                  // 2. Upload to Firebase Storage
-                  const bucket = admin.storage().bucket(STORAGE_BUCKET);
-                  const safeTitle = args.title?.replace(/\s+/g, "_") || "image";
-                  const fileName = `generated-images/${Date.now()}-${safeTitle}.jpg`;
-                  const file = bucket.file(fileName);
-
-                  // Download the image
-                  const imageResponseBuffer = await axios({
-                    method: "GET",
-                    url: imageUrl,
-                    responseType: "arraybuffer",
-                  });
-
-                  // Upload to Firebase Storage
-                  await file.save(Buffer.from(imageResponseBuffer.data), {
-                    metadata: { contentType: "image/jpeg" },
-                    resumable: false,
-                  });
-
-                  // Make the file publicly accessible
-                  await file.makePublic();
-                  // Always use the public GCS URL as the imagePath we send to the uploader
-                  const storagePublicUrl = `https://storage.googleapis.com/${bucket.name}/${fileName}`;
-                  console.log("✅ Image uploaded to Firebase Storage:", storagePublicUrl);
-
-                  // 3. Upload to Drupal via our uploadImage function
-                  const uploadFunctionUrl = process.env.FUNCTIONS_EMULATOR === "true" ?
-                    `http://127.0.0.1:5001/${process.env.GCLOUD_PROJECT}/us-central1/uploadImage` :
-                    `https://us-central1-${process.env.GCLOUD_PROJECT}.cloudfunctions.net/uploadImage`;
-
-                  const siteUrlFromArgs = (siteUrlFromClient as string) || (args.site_url as string) || DRUPAL_SITE_URL;
-                  const uploadResponse = await axios.post(
-                    uploadFunctionUrl,
-                    {
-                      imagePath: storagePublicUrl,
-                      siteUrl: siteUrlFromArgs,
-                      altText: args.title || "Generated content image",
-                    },
-                    {
-                      headers: {
-                        "Content-Type": "application/json",
-                      },
-                    }
-                  );
-
-                  mediaResponse = uploadResponse.data.data;
-                  console.log("✅ Media uploaded to Drupal:", mediaResponse);
-                } catch (error) {
-                  console.error("Error generating/uploading image:", error);
-                  // Continue without failing the entire request
-                  mediaResponse = {
-                    status: "error",
-                    message: error instanceof Error ? error.message : "Failed to generate/upload image",
-                  };
-                }
-              }
-
-              const rawSiteUrlForNode = (siteUrlFromClient as string) || (args.site_url as string) || DRUPAL_SITE_URL;
-              const siteUrlForNode = (rawSiteUrlForNode || "").replace(/\/$/, "");
-              const nodeUpdateEndpoint = `${siteUrlForNode}/api/node-update`;
-              type BasePayload = {
-                title: string;
-                status: number;
-                moderation_state: string;
-                promote: number;
-                sticky: number;
-              };
-
-              const basePayload: BasePayload = {
-                title: args.title || `Untitled ${args.content_type || "content"}`,
-                status: 1, // 1 = Published, 0 = Unpublished
-                moderation_state: "published", // Content moderation
-                promote: 1, // Promote to front page
-                sticky: 0, // Not sticky
-              };
-
-              let payload: Array<Record<string, unknown>>;
-
-              if (args.content_type === "recipe") {
-                // Prepare recipe payload
-                const recipePayload: Record<string, unknown> = {
-                  ...basePayload,
-                  type: "recipe",
-                  field_cooking_time: args.cooking_time || 0,
-                  field_preparation_time: args.prep_time || 0,
-                  // Prevent DB truncation errors on Drupal column field_ingredients_value
-                  field_ingredients: truncateString(((args.ingredients as string[] || []).join("\n")), 255),
-                  field_recipe_instruction: {
-                    value: (args.instructions as string[] || []).join("\n"),
-                    format: "basic_html",
-                  },
-                  field_number_of_servings: args.servings || 1,
-                  field_difficulty: args.difficulty || "medium",
-                  field_summary: {
-                    value: args.summary || args.body || "No summary provided",
-                    format: "basic_html",
-                  },
-                  ...(mediaResponse?.media_id ? {
-                    // field_media_image is a Media reference; pass Media entity id
-                    field_media_image: [
-                      {
-                        target_id: mediaResponse.media_id,
-                        target_type: "media",
-                      },
-                    ],
-                  } : {}),
-                };
-
-                payload = [recipePayload];
-              } else if (args.content_type === "article") {
-                const tagNames = args.tags ?
-                  (Array.isArray(args.tags) ? args.tags : [args.tags]) :
-                  [];
-
-                const articlePayload: Record<string, unknown> = {
-                  ...basePayload,
-                  type: "article",
-                  field_body: [
-                    {
-                      value: args.body || args.summary || "No description provided",
-                      format: "basic_html",
-                    },
-                  ],
-                  field_summary: [
-                    {
-                      value: args.summary || "",
-                      format: "basic_html",
-                    },
-                  ],
-                  field_tags: tagNames,
-                };
-
-                if (mediaResponse?.media_id) {
-                  (articlePayload as Record<string, unknown>).field_media_image = [
-                    {
-                      target_id: mediaResponse.media_id,
-                      target_type: "media",
-                    },
-                  ] as unknown as Record<string, unknown>;
-                }
-
-                payload = [articlePayload];
-              } else if (args.content_type === "page") {
-                const pagePayload: Record<string, unknown> = {
-                  ...basePayload,
-                  type: "page",
-                  field_body: [
-                    {
-                      value: args.body || args.summary || "No description provided",
-                      format: "basic_html",
-                    },
-                  ],
-                };
-
-                if (mediaResponse?.media_id) {
-                  (pagePayload as Record<string, unknown>).field_media_image = [
-                    {
-                      target_id: mediaResponse.media_id,
-                      target_type: "media",
-                    },
-                  ] as unknown as Record<string, unknown>;
-                }
-
-                payload = [pagePayload];
-              } else {
-                payload = [
-                  {
-                    ...basePayload,
-                    type: args.content_type || "page",
-                  },
-                ];
-              }
-
-              const response = await fetch(nodeUpdateEndpoint, {
-                method: "POST",
-                headers: {
-                  "Content-Type": "application/json",
-                },
-                body: JSON.stringify(payload),
-              });
-
-              if (!response.ok) {
-                const errorText = await response.text();
-                const errorMsg = `Failed to create ${args.content_type || "content"} via node-update. ` +
-                  `status=${response.status} url=${nodeUpdateEndpoint} payload=${JSON.stringify(payload)} ` +
-                  `error=${errorText}`;
-                throw new Error(errorMsg);
-              }
-
-              const result = await response.json();
-              const contentType = args.content_type || "Content";
-              console.log(
-                `✅ ${contentType} created via node-update:`,
-                result
-              );
-
-              // Combine the response data with the result
-              const combinedResponse: DrupalResponse = {
-                ...(mediaResponse || {}),
-                data: {
-                  id: mediaResponse?.id || "",
-                  type: mediaResponse?.type || "",
-                  attributes: mediaResponse?.attributes || {},
-                  ...(result.data && { node: result.data as Record<string, unknown> }),
-                },
-              };
-
-              results.push({
-                function: "create_content",
-                success: true,
-                message: `${args.content_type || "Content"} and media created successfully`,
-                drupalResponse: combinedResponse,
-              });
-            } catch (error: unknown) {
-              const errorMessage = error instanceof Error ? error.message : "Unknown error";
-              console.error("Error creating Drupal node via Bridge:", errorMessage);
-              return sendResponse(res, 500, {
-                success: false,
-                message: `Failed to create Drupal node: ${errorMessage}`,
-              });
-            }
-          }
-        }
-
-        // Send the final response
-        return sendResponse(res, 200, {
-          success: true,
-          message: "Operation completed successfully",
-          data: results,
-        });
-      } catch (error) {
-        console.error("Error in tool calls:", error);
-        const errMsg = error instanceof Error ? error.message : "Unknown error";
-        return sendResponse(res, 500, {
-          success: false,
-          message: "An error occurred while processing the request",
-          error: errMsg,
-        });
-      }
-=======
       const { results } = await controllerHandleUpdateHomepage(req.body);
       return sendResponse(res, 200, {
         success: true,
         message: "Operation completed successfully",
         data: results,
       });
->>>>>>> a4dd0186
     } catch (error) {
       const errMsg = error instanceof Error ? error.message : "Unknown error";
       return sendResponse(res, 500, {
